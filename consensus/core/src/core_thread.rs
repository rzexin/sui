// Copyright (c) Mysten Labs, Inc.
// SPDX-License-Identifier: Apache-2.0

use std::{collections::BTreeSet, fmt::Debug, sync::Arc, thread};

use async_trait::async_trait;
use mysten_metrics::{metered_channel, monitored_scope};
use thiserror::Error;
use tokio::sync::{oneshot, oneshot::error::RecvError};
use tracing::warn;

use crate::{
    block::{BlockRef, Round, VerifiedBlock},
    context::Context,
    core::Core,
    core_thread::CoreError::Shutdown,
};

const CORE_THREAD_COMMANDS_CHANNEL_SIZE: usize = 32;

enum CoreThreadCommand {
    /// Add blocks to be processed and accepted
    AddBlocks(Vec<VerifiedBlock>, oneshot::Sender<BTreeSet<BlockRef>>),
    /// Called when a leader timeout occurs and a block should be produced
    ForceNewBlock(Round, oneshot::Sender<()>),
    /// Request missing blocks that need to be synced.
<<<<<<< HEAD
    GetMissing(oneshot::Sender<Vec<BTreeSet<BlockRef>>>),
=======
    GetMissing(oneshot::Sender<BTreeSet<BlockRef>>),
>>>>>>> 3234315c
}

#[derive(Error, Debug)]
pub enum CoreError {
    #[error("Core thread shutdown: {0}")]
    Shutdown(RecvError),
}

/// The interface to dispatch commands to CoreThread and Core.
/// Also this allows the easier mocking during unit tests.
#[async_trait]
pub(crate) trait CoreThreadDispatcher: Sync + Send + 'static {
    async fn add_blocks(&self, blocks: Vec<VerifiedBlock>)
        -> Result<BTreeSet<BlockRef>, CoreError>;

    async fn force_new_block(&self, round: Round) -> Result<(), CoreError>;

<<<<<<< HEAD
    async fn get_missing_blocks(&self) -> Result<Vec<BTreeSet<BlockRef>>, CoreError>;
=======
    async fn get_missing_blocks(&self) -> Result<BTreeSet<BlockRef>, CoreError>;
>>>>>>> 3234315c
}

#[allow(unused)]
pub(crate) struct CoreThreadHandle {
    sender: metered_channel::Sender<CoreThreadCommand>,
    join_handle: thread::JoinHandle<()>,
}

impl CoreThreadHandle {
    #[allow(unused)]
    pub fn stop(self) {
        // drop the sender, that will force all the other weak senders to not able to upgrade.
        drop(self.sender);
        self.join_handle.join().ok();
    }
}

#[allow(unused)]
struct CoreThread {
    core: Core,
    receiver: metered_channel::Receiver<CoreThreadCommand>,
    context: Arc<Context>,
}

impl CoreThread {
    pub fn run(mut self) {
        tracing::debug!("Started core thread");

        while let Some(command) = self.receiver.blocking_recv() {
            let _scope = monitored_scope("CoreThread::loop");
            self.context.metrics.node_metrics.core_lock_dequeued.inc();
            match command {
                CoreThreadCommand::AddBlocks(blocks, sender) => {
                    let missing_blocks = self.core.add_blocks(blocks);
                    sender.send(missing_blocks).ok();
                }
                CoreThreadCommand::ForceNewBlock(round, sender) => {
                    self.core.force_new_block(round);
                    sender.send(()).ok();
                }
                CoreThreadCommand::GetMissing(sender) => {
                    sender.send(self.core.get_missing_blocks()).ok();
                }
            }
        }
    }
}

#[derive(Clone)]
pub(crate) struct ChannelCoreThreadDispatcher {
    sender: metered_channel::WeakSender<CoreThreadCommand>,
    context: Arc<Context>,
}

impl ChannelCoreThreadDispatcher {
    pub(crate) fn start(core: Core, context: Arc<Context>) -> (Self, CoreThreadHandle) {
        let (sender, receiver) = metered_channel::channel_with_total(
            CORE_THREAD_COMMANDS_CHANNEL_SIZE,
            &context.metrics.channel_metrics.core_thread,
            &context.metrics.channel_metrics.core_thread_total,
        );
        let core_thread = CoreThread {
            core,
            receiver,
            context: context.clone(),
        };
        let join_handle = thread::Builder::new()
            .name("consensus-core".to_string())
            .spawn(move || core_thread.run())
            .unwrap();
        // Explicitly using downgraded sender in order to allow sharing the CoreThreadDispatcher but
        // able to shutdown the CoreThread by dropping the original sender.
        let dispatcher = ChannelCoreThreadDispatcher {
            sender: sender.downgrade(),
            context,
        };
        let handle = CoreThreadHandle {
            join_handle,
            sender,
        };
        (dispatcher, handle)
    }

    async fn send(&self, command: CoreThreadCommand) {
        self.context.metrics.node_metrics.core_lock_enqueued.inc();
        if let Some(sender) = self.sender.upgrade() {
            if let Err(err) = sender.send(command).await {
                warn!(
                    "Couldn't send command to core thread, probably is shutting down: {}",
                    err
                );
            }
        }
    }
}

#[async_trait]
impl CoreThreadDispatcher for ChannelCoreThreadDispatcher {
    async fn add_blocks(
        &self,
        blocks: Vec<VerifiedBlock>,
    ) -> Result<BTreeSet<BlockRef>, CoreError> {
        let (sender, receiver) = oneshot::channel();
        self.send(CoreThreadCommand::AddBlocks(blocks, sender))
            .await;
        receiver.await.map_err(Shutdown)
    }

    async fn force_new_block(&self, round: Round) -> Result<(), CoreError> {
        let (sender, receiver) = oneshot::channel();
        self.send(CoreThreadCommand::ForceNewBlock(round, sender))
            .await;
        receiver.await.map_err(Shutdown)
    }

<<<<<<< HEAD
    async fn get_missing_blocks(&self) -> Result<Vec<BTreeSet<BlockRef>>, CoreError> {
=======
    async fn get_missing_blocks(&self) -> Result<BTreeSet<BlockRef>, CoreError> {
>>>>>>> 3234315c
        let (sender, receiver) = oneshot::channel();
        self.send(CoreThreadCommand::GetMissing(sender)).await;
        receiver.await.map_err(Shutdown)
    }
}

#[cfg(test)]
mod test {
    use parking_lot::RwLock;
    use tokio::sync::mpsc::unbounded_channel;

    use super::*;
    use crate::{
        block_manager::BlockManager,
        commit_observer::CommitObserver,
        context::Context,
        core::CoreSignals,
        dag_state::DagState,
        storage::mem_store::MemStore,
        transaction::{TransactionClient, TransactionConsumer},
    };

    #[tokio::test]
    async fn test_core_thread() {
        telemetry_subscribers::init_for_testing();
        let (context, mut key_pairs) = Context::new_for_test(4);
        let context = Arc::new(context);
        let store = Arc::new(MemStore::new());
        let dag_state = Arc::new(RwLock::new(DagState::new(context.clone(), store.clone())));
        let block_manager = BlockManager::new(context.clone(), dag_state.clone());
        let (_transaction_client, tx_receiver) = TransactionClient::new(context.clone());
        let transaction_consumer = TransactionConsumer::new(tx_receiver, context.clone(), None);
        let (signals, _signal_receivers) = CoreSignals::new();

        let (sender, _receiver) = unbounded_channel();
        let commit_observer = CommitObserver::new(
            context.clone(),
            sender.clone(),
            0, // last_processed_index
            dag_state.clone(),
            store.clone(),
        );
        let core = Core::new(
            context.clone(),
            transaction_consumer,
            block_manager,
            commit_observer,
            signals,
            key_pairs.remove(context.own_index.value()).1,
            dag_state,
            store,
        );

        let (core_dispatcher, handle) = ChannelCoreThreadDispatcher::start(core, context);

        // Now create some clones of the dispatcher
        let dispatcher_1 = core_dispatcher.clone();
        let dispatcher_2 = core_dispatcher.clone();

        // Try to send some commands
        assert!(dispatcher_1.add_blocks(vec![]).await.is_ok());
        assert!(dispatcher_2.add_blocks(vec![]).await.is_ok());

        // Now shutdown the dispatcher
        handle.stop();

        // Try to send some commands
        assert!(dispatcher_1.add_blocks(vec![]).await.is_err());
        assert!(dispatcher_2.add_blocks(vec![]).await.is_err());
    }
}<|MERGE_RESOLUTION|>--- conflicted
+++ resolved
@@ -24,11 +24,7 @@
     /// Called when a leader timeout occurs and a block should be produced
     ForceNewBlock(Round, oneshot::Sender<()>),
     /// Request missing blocks that need to be synced.
-<<<<<<< HEAD
-    GetMissing(oneshot::Sender<Vec<BTreeSet<BlockRef>>>),
-=======
     GetMissing(oneshot::Sender<BTreeSet<BlockRef>>),
->>>>>>> 3234315c
 }
 
 #[derive(Error, Debug)]
@@ -46,11 +42,7 @@
 
     async fn force_new_block(&self, round: Round) -> Result<(), CoreError>;
 
-<<<<<<< HEAD
-    async fn get_missing_blocks(&self) -> Result<Vec<BTreeSet<BlockRef>>, CoreError>;
-=======
     async fn get_missing_blocks(&self) -> Result<BTreeSet<BlockRef>, CoreError>;
->>>>>>> 3234315c
 }
 
 #[allow(unused)]
@@ -166,11 +158,7 @@
         receiver.await.map_err(Shutdown)
     }
 
-<<<<<<< HEAD
-    async fn get_missing_blocks(&self) -> Result<Vec<BTreeSet<BlockRef>>, CoreError> {
-=======
     async fn get_missing_blocks(&self) -> Result<BTreeSet<BlockRef>, CoreError> {
->>>>>>> 3234315c
         let (sender, receiver) = oneshot::channel();
         self.send(CoreThreadCommand::GetMissing(sender)).await;
         receiver.await.map_err(Shutdown)
